--- conflicted
+++ resolved
@@ -132,12 +132,9 @@
    Parsing::Rule r_end;
    Parsing::Rule r_end_rich;
 
-<<<<<<< HEAD
    Parsing::NonTerminal S_MultiAssign;
    Parsing::Rule r_Stmt_assign_list;
    
-=======
->>>>>>> f91cdb21
    //================================================
    // Expression
    //
