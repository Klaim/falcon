--- conflicted
+++ resolved
@@ -16,11 +16,7 @@
    See LICENSE file for licensing details.
 */
 
-<<<<<<< HEAD
-import DBService from nest.srv.DBService as DBService
-=======
 import DataService from nest.srv.DataService as DataService
->>>>>>> 618e8d13
 import ServiceVar from nest as ServiceVar
 import from nest.bindings in b
 
