/*
 * FALCON - The Falcon Programming Language.
 * FILE: odbc_srv.cpp
 *
<<<<<<< HEAD
 * MySQL Falcon service/driver
 * -------------------------------------------------------------------
 * Author: Tiziano De Rubeis
=======
 * ODBC service/driver
 * -------------------------------------------------------------------
 * Author: Giancarlo Niccolai
>>>>>>> fbd8e354
 * Begin: Wed Oct 13 09:44:00 2008
 *
 * -------------------------------------------------------------------
 * (C) Copyright 2008: the FALCON developers (see list in AUTHORS file)
 *
 * See LICENSE file for licensing details.
 */

#define _WIN32_WINNT 0x0500
#if ! defined( _WIN32_WINNT ) || _WIN32_WINNT < 0x0403
#undef _WIN32_WINNT
#define _WIN32_WINNT 0x0403
#endif

#include <string.h>
#include <stdio.h>
#include <Windows.h>
#include <sqltypes.h>
#include <odbcss.h>
#include <falcon/engine.h>
#include "odbc_mod.h"
#include <sqlext.h>

<<<<<<< HEAD
=======
#include <falcon/autocstring.h>

>>>>>>> fbd8e354
namespace Falcon
{

/******************************************************************************
 * Recordset class
 *****************************************************************************/

DBIRecordsetODBC::DBIRecordsetODBC( DBIHandle *dbh, int nRows, int nCols )
    : DBIRecordset( dbh )
{
	m_nRow = -1;

	DBIHandleODBC* pConn = dynamic_cast<DBIHandleODBC*>( dbh );

	if( pConn == NULL )
	{
		m_sLastError = "Connection object is invalid!";
		m_nRowCount = -1;
		m_nColumnCount = -1;
		m_pDataArr = 0;
		return;
	}

	m_pConn = pConn->getConn( );
	m_nRowCount = nRows;
	m_nColumnCount = nCols;
	m_pDataArr = ( SRowData* )memAlloc( sizeof( SRowData ) * nCols );

	for ( int i = 0; i < nCols; ++i )
	{
		m_pDataArr[i].m_nLen = 0;
		m_pDataArr[i].m_pData = 0;
	}
}

DBIRecordsetODBC::~DBIRecordsetODBC()
{
	for ( int i = 0; i < m_nColumnCount; ++i )
		memFree( m_pDataArr[i].m_pData );

	memFree( m_pDataArr );
}
<<<<<<< HEAD

dbi_type DBIRecordsetODBC::getFalconType( int typ )
{
   switch ( typ )
   {
   case SQL_TINYINT:
   case SQL_INTEGER:
   case SQL_SMALLINT:
   case SQL_BIT:
      return dbit_integer;

   case SQL_BIGINT:
      return dbit_integer64;

   case SQL_DECIMAL:
   case SQL_NUMERIC:
   case SQL_FLOAT:
   case SQL_REAL:
   case SQL_DOUBLE:
      return dbit_numeric;

   case SQL_TYPE_DATE:
      return dbit_date;

   case SQL_TYPE_TIME:
      return dbit_time;

   case SQL_TYPE_TIMESTAMP:
      return dbit_datetime;

   case SQL_BINARY:
   case SQL_VARBINARY:
   case SQL_LONGVARBINARY:
	  return dbit_blob;

   // In this version interval data type is not supported
   default:
      return dbit_string;
   }
=======
>>>>>>> fbd8e354
}

dbi_status DBIRecordsetODBC::next()
{
	SQLRETURN Ret = SQLFetch( m_pConn->m_hHstmt );

	if( Ret != SQL_SUCCESS && Ret != SQL_SUCCESS_WITH_INFO && Ret != SQL_NO_DATA )
	{
		m_sLastError = GetErrorMessage( SQL_HANDLE_STMT, m_pConn->m_hHstmt, TRUE );
		return dbi_error;
	}

	if( Ret == SQL_NO_DATA )
		return dbi_eof;

	m_nRow++;
	return dbi_ok;
}

int DBIRecordsetODBC::getColumnCount()
{
   return m_nColumnCount;
}

dbi_status DBIRecordsetODBC::getColumnNames( char *names[] )
{
	RETCODE ret;
	SQLCHAR ColName[1024];
	SQLSMALLINT nLen, nType, nDec, nNull;
	SQLUINTEGER nColLen;

	for ( int cIdx = 1; cIdx <= m_nColumnCount; cIdx++ )
	{
		ret = SQLDescribeCol( m_pConn->m_hHstmt, cIdx, ColName, 1024, &nLen, &nType, &nColLen, &nDec, &nNull );

		if( ret != SQL_SUCCESS && ret != SQL_SUCCESS_WITH_INFO )
		{
			m_sLastError = GetErrorMessage( SQL_HANDLE_STMT, m_pConn->m_hHstmt, TRUE );
			return dbi_error;
		}

		ColName[nLen] = 0;
		strcpy( names[cIdx - 1], ( char* )ColName );
	}

	return dbi_ok;
}

dbi_status DBIRecordsetODBC::getColumnTypes( dbi_type *types )
{
	RETCODE ret;
	SQLCHAR ColName[1024];
	SQLSMALLINT nLen, nType, nDec, nNull;
	SQLUINTEGER nColLen;

	for ( int cIdx = 1; cIdx <= m_nColumnCount; cIdx++ )
	{
		ret = SQLDescribeCol( m_pConn->m_hHstmt, cIdx, ColName, 1024, &nLen, &nType, &nColLen, &nDec, &nNull );

		if( ret != SQL_SUCCESS && ret != SQL_SUCCESS_WITH_INFO )
		{
			m_sLastError = GetErrorMessage( SQL_HANDLE_STMT, m_pConn->m_hHstmt, TRUE );
			return dbi_error;
		}

		types[cIdx - 1] = getFalconType( nType );
	}

	return dbi_ok;
}

dbi_status DBIRecordsetODBC::asString( const int columnIndex, String &value )
{
   if ( columnIndex >= m_nColumnCount )
      return dbi_column_range_error;
   else if ( m_pConn == NULL )
      return dbi_invalid_recordset;

   // read the length
   SQLINTEGER cbValue = 0;
   SQLRETURN retval;
   LPCSTR pszValue;
   // &pszValue is needed just to have the driver not to return a meaningless error.
   retval = SQLGetData(m_pConn->m_hHstmt, columnIndex+1, SQL_C_CHAR, &pszValue, 0, &cbValue);
   if ( retval != SQL_SUCCESS && retval != SQL_SUCCESS_WITH_INFO )
   {
      if( retval == SQL_NO_DATA ) 
         return dbi_eof;
      else {
         m_sLastError = GetErrorMessage( SQL_HANDLE_STMT, m_pConn->m_hHstmt, TRUE );
         return dbi_error;
      }
   }
   
   // allocate enough space
   cbValue++; // also for zero
   pszValue = (LPCSTR) memAlloc(cbValue);
   retval = SQLGetData( m_pConn->m_hHstmt, columnIndex+1, SQL_C_CHAR, (SQLPOINTER) pszValue, cbValue, NULL );
   if ( retval != SQL_SUCCESS && retval != SQL_SUCCESS_WITH_INFO )
   {
      if( retval == SQL_NO_DATA ) 
         return dbi_eof;
      else {
         m_sLastError = GetErrorMessage( SQL_HANDLE_STMT, m_pConn->m_hHstmt, TRUE );
         return dbi_error;
      }
   }

   // TODO: check proper field encoding and transcode.
   uint32 size = pszValue[cbValue] == '\0' ? cbValue-1 : cbValue;
   value.adopt( (char *) pszValue, size, cbValue );
   return dbi_ok;
}

dbi_status DBIRecordsetODBC::asBlobID( const int columnIndex, String &value )
{
   return dbi_not_implemented;
}

dbi_status DBIRecordsetODBC::asBoolean( const int columnIndex, bool &value )
{
   if ( columnIndex >= m_nColumnCount )
      return dbi_column_range_error;
   else if ( m_pConn == NULL )
      return dbi_invalid_recordset;
   else if ( m_pDataArr[columnIndex].m_pData == NULL )
      return dbi_nil_value;

   char *v = ( char* )( m_pDataArr[columnIndex].m_pData );

   if (strncmp( v, "t", 1 ) == 0 || strncmp( v, "T", 1 ) == 0 || strncmp( v, "1", 1 ) == 0)
      value = true;
   else
      value = false;

   return dbi_ok;
}

dbi_status DBIRecordsetODBC::asInteger( const int columnIndex, int32 &value )
{
   if ( columnIndex >= m_nColumnCount )
      return dbi_column_range_error;
   else if ( m_pConn == NULL )
      return dbi_invalid_recordset;
   else if ( m_pDataArr[columnIndex].m_pData == NULL )
      return dbi_nil_value;

   ( ( char* )( m_pDataArr[columnIndex].m_pData ) )[m_pDataArr[columnIndex].m_nLen] = 0;
   value = atoi( ( char* )( m_pDataArr[columnIndex].m_pData ) );

   return dbi_ok;
}

dbi_status DBIRecordsetODBC::asInteger64( const int columnIndex, int64 &value )
{
   if ( columnIndex >= m_nColumnCount )
      return dbi_column_range_error;
   else if ( m_pConn == NULL )
      return dbi_invalid_recordset;
   else if ( m_pDataArr[columnIndex].m_pData == NULL )
      return dbi_nil_value;

   ( ( char* )( m_pDataArr[columnIndex].m_pData ) )[m_pDataArr[columnIndex].m_nLen] = 0;
   value = atoll( ( char* )( m_pDataArr[columnIndex].m_pData ) );

   return dbi_ok;
}

dbi_status DBIRecordsetODBC::asNumeric( const int columnIndex, numeric &value )
{
   if ( columnIndex >= m_nColumnCount )
      return dbi_column_range_error;
   else if ( m_pConn == NULL )
      return dbi_invalid_recordset;
   else if ( m_pDataArr[columnIndex].m_pData == NULL )
      return dbi_nil_value;

   ( ( char* )( m_pDataArr[columnIndex].m_pData ) )[m_pDataArr[columnIndex].m_nLen] = 0;
   value = atof( ( char* )( m_pDataArr[columnIndex].m_pData ) );

   return dbi_ok;
}

dbi_status DBIRecordsetODBC::asDate( const int columnIndex, TimeStamp &value )
{
   if ( columnIndex >= m_nColumnCount )
      return dbi_column_range_error;
   else if ( m_pConn == NULL )
      return dbi_invalid_recordset;
   else if ( m_pDataArr[columnIndex].m_pData == NULL )
      return dbi_nil_value;

   String tv( ( char* )( m_pDataArr[columnIndex].m_pData ), m_pDataArr[columnIndex].m_nLen );

   // 2007-12-27
   // 0123456789

   int64 year, month, day;
   tv.subString( 0, 4 ).parseInt( year );
   tv.subString( 5, 7 ).parseInt( month );
   tv.subString( 8, 10 ).parseInt( day );

   value.m_year = (int16)year;
   value.m_month = (int16) month;
   value.m_day = (int16) day;
   value.m_hour = 0;
   value.m_minute = 0;
   value.m_second = 0;
   value.m_msec = 0;

   return dbi_ok;
}

dbi_status DBIRecordsetODBC::asTime( const int columnIndex, TimeStamp &value )
{
   if ( columnIndex >= m_nColumnCount )
      return dbi_column_range_error;
   else if ( m_pConn == NULL )
      return dbi_invalid_recordset;
   else if ( m_pDataArr[columnIndex].m_pData == NULL )
      return dbi_nil_value;

   String tv( ( char* )( m_pDataArr[columnIndex].m_pData ), m_pDataArr[columnIndex].m_nLen );

   // 01:02:03
   // 01234567

   int64 hour, minute, second;
   tv.subString( 0, 2 ).parseInt( hour );
   tv.subString( 3, 5 ).parseInt( minute );
   tv.subString( 6, 8 ).parseInt( second );

   value.m_year = 0;
   value.m_month = 0;
   value.m_day = 0;
   value.m_hour = (int16) hour;
   value.m_minute = (int16) minute;
   value.m_second = (int16) second;
   value.m_msec = 0;

   return dbi_ok;
}

dbi_status DBIRecordsetODBC::asDateTime( const int columnIndex, TimeStamp &value )
{
   if ( columnIndex >= m_nColumnCount )
      return dbi_column_range_error;
   else if ( m_pConn == NULL )
      return dbi_invalid_recordset;
   else if ( m_pDataArr[columnIndex].m_pData == NULL )
      return dbi_nil_value;

   String tv( ( char* )( m_pDataArr[columnIndex].m_pData ), m_pDataArr[columnIndex].m_nLen );

   // 2007-10-20 01:02:03
   // 0123456789012345678

   int64 year, month, day, hour, minute, second;
   tv.subString(  0,  4 ).parseInt( year );
   tv.subString(  5,  7 ).parseInt( month );
   tv.subString(  8, 10 ).parseInt( day );
   tv.subString( 11, 13 ).parseInt( hour );
   tv.subString( 14, 16 ).parseInt( minute );
   tv.subString( 17, 19 ).parseInt( second );

   value.m_year = (int16) year;
   value.m_month = (int16) month;
   value.m_day = (int16) day;
   value.m_hour = (int16) hour;
   value.m_minute = (int16) minute;
   value.m_second = (int16) second;
   value.m_msec = 0;

   return dbi_ok;
}

int DBIRecordsetODBC::getRowCount()
{
   return m_nRowCount;
}

int DBIRecordsetODBC::getRowIndex()
{
   return m_nRow;
}

void DBIRecordsetODBC::close()
{
	for ( int i = 0; i < m_nColumnCount; ++i )
		memFree( m_pDataArr[i].m_pData );

	memFree( m_pDataArr );
}

dbi_status DBIRecordsetODBC::getLastError( String &description )
{
   description = m_sLastError;
   return dbi_ok;
}

dbi_status DBIRecordsetODBC::bind( int ord, int type )
{
	if( m_nColumnCount < ord )
	{
		m_pDataArr = ( SRowData* )memRealloc( m_pDataArr, ord * sizeof( SRowData ) );
		m_nColumnCount = ord;
	}

	if( m_pDataArr[ord - 1].m_pData )
		memFree( m_pDataArr[ord - 1].m_pData );

	m_pDataArr[ord - 1].m_pData = memAlloc( 0x2000 );

	RETCODE ret = SQLBindCol( m_pConn->m_hHstmt, ord, type, m_pDataArr[ord - 1].m_pData, 0x2000, ( SQLINTEGER* )( &m_pDataArr[ord - 1].m_nLen ) );

	if( ret != SQL_SUCCESS && ret != SQL_SUCCESS_WITH_INFO )
	{
		m_sLastError = GetErrorMessage( SQL_HANDLE_STMT, m_pConn->m_hHstmt, TRUE );
		return dbi_query_error;
	}

	return dbi_ok;
}

/******************************************************************************
 * Transaction class
 *****************************************************************************/

DBITransactionODBC::DBITransactionODBC( DBIHandle *dbh )
    : DBIStatement( dbh )
{
   m_inTransaction = false;
}

DBIRecordset *DBITransactionODBC::query( const String &query, int64 &affected, dbi_status &retval )
{
   AutoCString asQuery( query );
   ODBCConn *conn = ((DBIHandleODBC *) m_dbh)->getConn();

   RETCODE ret = SQLExecDirect( conn->m_hHstmt, ( SQLCHAR* )asQuery.c_str( ), asQuery.length() );

   if( ret != SQL_SUCCESS && ret != SQL_SUCCESS_WITH_INFO )
   {
 	  m_sLastError = GetErrorMessage( SQL_HANDLE_STMT, conn->m_hHstmt, TRUE );
      retval = dbi_query_error;
      return NULL;
   }

   SQLINTEGER nRowCount;
   RETCODE retcode = SQLRowCount( conn->m_hHstmt, &nRowCount );
   affected = nRowCount;

   if( retcode != SQL_SUCCESS && retcode != SQL_SUCCESS_WITH_INFO )
   {
 	   m_sLastError = GetErrorMessage( SQL_HANDLE_STMT, conn->m_hHstmt, TRUE );
	   retval = dbi_query_error;
	   return NULL;
   }

   retval = dbi_ok;

   if( nRowCount != 0 )
   {
	   SQLSMALLINT nColCount;
	   retcode = SQLNumResultCols( conn->m_hHstmt, &nColCount );

      if( retcode != SQL_SUCCESS && retcode != SQL_SUCCESS_WITH_INFO )
	   {
 	       m_sLastError = GetErrorMessage( SQL_HANDLE_STMT, conn->m_hHstmt, TRUE );
		   retval = dbi_query_error;
		   return NULL;
	   }

	   return new DBIRecordsetODBC( m_dbh, nRowCount, nColCount );
   }

   // query without recordset
   return NULL;
}


dbi_status DBITransactionODBC::begin()
{  
   if( m_inTransaction )
	   return dbi_transaction_open_error;

   m_inTransaction = true;
   return dbi_ok;
}

<<<<<<< HEAD
dbi_status DBITransactionODBC::commit()
{
   SQLRETURN srRet = SQLEndTran( 
	   SQL_HANDLE_DBC, 
	   static_cast<DBIHandleODBC*>(m_dbh)->getConn()->m_hHdbc, 
	   SQL_COMMIT );

   m_inTransaction = false;

   if ( srRet != SQL_SUCCESS && srRet != SQL_SUCCESS_WITH_INFO )
	   return dbi_error;
   
   return dbi_ok;
}

dbi_status DBITransactionODBC::rollback()
{
   SQLRETURN srRet = SQLEndTran( 
	   SQL_HANDLE_DBC, 
	   static_cast<DBIHandleODBC*>(m_dbh)->getConn()->m_hHdbc, 
	   SQL_ROLLBACK );

   m_inTransaction = false;
	
   if ( srRet != SQL_SUCCESS && srRet != SQL_SUCCESS_WITH_INFO )
	   return dbi_error;
   
   return dbi_ok;
}
=======

>>>>>>> fbd8e354

dbi_status DBITransactionODBC::close()
{
   if ( m_inTransaction )
   {
      dbi_status r = commit();
	  if( r != dbi_ok )
		  return r;
   }

   m_inTransaction = false;

   return m_dbh->closeTransaction( this );
}

dbi_status DBITransactionODBC::getLastError( String &description )
{
	description = m_sLastError;
	return dbi_ok;
}


<<<<<<< HEAD
DBIBlobStream *DBITransactionODBC::openBlob( const String &blobId, dbi_status &status )
{
   status = dbi_not_implemented;
   return 0;
}

DBIBlobStream *DBITransactionODBC::createBlob( dbi_status &status, const String &params,
      bool bBinary )
{
   status = dbi_not_implemented;
   return 0;
}

/******************************************************************************
 * DB Handler class
 *****************************************************************************/

DBIStatement *DBIHandleODBC::startTransaction()
{
   DBITransactionODBC *t = new DBITransactionODBC( this );
   if ( t->begin() != dbi_ok ) {
      // TODO: filter useful information to the script level
      delete t;
      return NULL;
   }

   return t;
}

DBIHandleODBC::DBIHandleODBC()
{
	m_conn = NULL;
	m_connTr = NULL;
}

DBIHandleODBC::DBIHandleODBC( ODBCConn *conn )
{
   m_conn = conn;
   m_connTr = NULL;
}

DBIHandleODBC::~DBIHandleODBC( )
{
	close( );
}

dbi_status DBIHandleODBC::closeTransaction( DBIStatement *tr )
{
	return tr->commit();
}


DBIStatement *DBIHandleODBC::getDefaultTransaction()
{
   if ( m_connTr == NULL ) {
      m_connTr = new DBITransactionODBC( this );
   }

   return m_connTr;
}


int64 DBIHandleODBC::getLastInsertedId()
{
   return -1;
}

int64 DBIHandleODBC::getLastInsertedId( const String& sequenceName )
{
   return -1;
}



dbi_status DBIHandleODBC::escapeString( const String &value, String &escaped )
{
	if ( value.length() == 0 )
	  return dbi_ok;

	if( m_conn == NULL )
	   return dbi_invalid_connection;

	AutoCString sConv( value );
	int maxLen = ( sConv.length() * 2 ) + 1;
	SQLCHAR* pRet = (SQLCHAR *) malloc( sizeof( SQLCHAR ) * maxLen );
	SQLINTEGER nBuff, nBuffOut;
	nBuff = maxLen;

	RETCODE ret = SQLNativeSql( m_conn->m_hHdbc, ( SQLCHAR* )sConv.c_str( ), sConv.length( ), pRet, nBuff, &nBuffOut );

	if( ( ret != SQL_SUCCESS ) && ( ret != SQL_SUCCESS_WITH_INFO ) )
		return dbi_execute_error;

   escaped = ( char* )pRet;
   escaped.bufferize();

   free( pRet );

   return dbi_ok;
}

dbi_status DBIHandleODBC::close()
{
	if( m_conn )
	{
		m_conn->Destroy( );
		memFree( m_conn );
		m_conn = NULL;
	}
	
	return dbi_ok;
}
=======
>>>>>>> fbd8e354

/******************************************************************************
 * Main service class
 *****************************************************************************/

<<<<<<< HEAD
dbi_status DBIServiceODBC::init()
{
   return dbi_ok;
}

DBIHandle *DBIServiceODBC::connect( const String &parameters, bool persistent,
                                     dbi_status &retval, String &errorMessage )
{
   AutoCString asConnParams( parameters );
   char *connParams = (char *) memAlloc( sizeof(char) * (asConnParams.length() + 1) );
   strcpy( connParams, asConnParams.c_str() );
=======
void DBIServiceODBC::init()
{
}

DBIHandle *DBIServiceODBC::connect( const String &parameters )
{
   AutoCString asConnParams( parameters );
>>>>>>> fbd8e354

   SQLHDESC hIpd;
   SQLHENV hEnv;
   SQLHDBC hHdbc;
   SQLHSTMT hHstmt;

   RETCODE retcode = SQLAllocHandle (SQL_HANDLE_ENV, NULL, &hEnv);

   if( ( retcode != SQL_SUCCESS_WITH_INFO ) && ( retcode != SQL_SUCCESS ) )
   {
<<<<<<< HEAD
	   retval = dbi_connect_error;
	   errorMessage = "Impossible to allocate the ODBC environment";
	   memFree( connParams );
	   return NULL;
=======
      throw new DBIError( ErrorParam( FALCON_DBI_ERROR_CONNECT, __LINE__)
         .extra( "Impossible to allocate the ODBC environment" ));
>>>>>>> fbd8e354
   }

   retcode = SQLSetEnvAttr( hEnv, SQL_ATTR_ODBC_VERSION, (SQLPOINTER) SQL_OV_ODBC3, SQL_IS_INTEGER );

   if( ( retcode != SQL_SUCCESS_WITH_INFO ) && ( retcode != SQL_SUCCESS ) )
   {
	   SQLFreeHandle(SQL_HANDLE_ENV, hEnv );
<<<<<<< HEAD
	   retval = dbi_connect_error;
	   errorMessage = "Impossible to notify ODBC that this is an ODBC 3.0 app.";
	   memFree( connParams );
	   SQLFreeHandle(SQL_HANDLE_ENV, hEnv );
	   return NULL;
=======
      throw new DBIError( ErrorParam( FALCON_DBI_ERROR_CONNECT, __LINE__)
         .extra( "Impossible to notify ODBC that this is an ODBC 3.0 app." ));
>>>>>>> fbd8e354
   }

   // Allocate ODBC connection handle and connect.
   retcode = SQLAllocHandle( SQL_HANDLE_DBC, hEnv, &hHdbc );

   if( ( retcode != SQL_SUCCESS_WITH_INFO ) && ( retcode != SQL_SUCCESS ) )
   {
	   SQLFreeHandle(SQL_HANDLE_ENV, hEnv );
<<<<<<< HEAD
	   retval = dbi_connect_error;
	   errorMessage = "Impossible to allocate ODBC connection handle and connect.";
	   memFree( connParams );
	   SQLFreeHandle(SQL_HANDLE_ENV, hEnv );
	   return NULL;
   }

   int nSec = 30;
=======
      throw new DBIError( ErrorParam( FALCON_DBI_ERROR_CONNECT, __LINE__)
         .extra( "Impossible to allocate ODBC connection handle and connect." ));
	   return NULL;
   }

   int nSec = 15;
>>>>>>> fbd8e354
   SQLSetConnectAttr( hHdbc, SQL_LOGIN_TIMEOUT, (SQLPOINTER)(&nSec), 0 );

   SQLCHAR OutConnStr[MAXBUFLEN];
   short OutConnStrLen = MAXBUFLEN;

   retcode = SQLDriverConnect(
	   hHdbc, 
	   NULL, 
<<<<<<< HEAD
//	   (SQLCHAR*)sConn.c_str(),
	   (SQLCHAR*)connParams,
	   strlen(connParams),
=======
	   (SQLCHAR*)asConnParams.c_str(),
      asConnParams.length(),
>>>>>>> fbd8e354
	   OutConnStr,
	   MAXBUFLEN, 
	   &OutConnStrLen,
	   SQL_DRIVER_NOPROMPT );

   if( ( retcode != SQL_SUCCESS ) && ( retcode != SQL_SUCCESS_WITH_INFO ) )
   {
<<<<<<< HEAD
	   errorMessage = "SQLDriverConnect failed. Reason: " + GetErrorMessage( SQL_HANDLE_DBC, hHdbc, FALSE );
	   memFree( connParams );
	   SQLDisconnect( hHdbc );
	   SQLFreeHandle( SQL_HANDLE_DBC, hHdbc );
	   SQLFreeHandle(SQL_HANDLE_ENV, hEnv );
	   return NULL;
   }

   SQLSetConnectAttr( hHdbc, SQL_AUTOCOMMIT, SQL_AUTOCOMMIT_OFF, 0 );

=======
	   String errorMessage = 
            String("SQLDriverConnect failed. Reason: ") + GetErrorMessage( SQL_HANDLE_DBC, hHdbc, FALSE );
	   SQLDisconnect( hHdbc );
	   SQLFreeHandle( SQL_HANDLE_DBC, hHdbc );
	   SQLFreeHandle( SQL_HANDLE_ENV, hEnv );

      throw new DBIError( ErrorParam( FALCON_DBI_ERROR_CONNECT, __LINE__)
         .extra( errorMessage ));
	   return NULL;
   }

   /*
>>>>>>> fbd8e354
   retcode = SQLAllocHandle( SQL_HANDLE_STMT, hHdbc, &hHstmt );

   if( ( retcode != SQL_SUCCESS ) && ( retcode != SQL_SUCCESS_WITH_INFO ) )
   {
<<<<<<< HEAD
	   errorMessage = "SQLAllocHandle failed. Reason: " + GetErrorMessage( SQL_HANDLE_DBC, hHdbc, TRUE );
	   memFree( connParams );
	   SQLDisconnect( hHdbc );
	   SQLFreeHandle( SQL_HANDLE_DBC, hHdbc );
	   SQLFreeHandle(SQL_HANDLE_ENV, hEnv );
	   return NULL;
=======
      errorMessage = "SQLAllocHandle failed. Reason: " + GetErrorMessage( SQL_HANDLE_DBC, hHdbc, TRUE );
      memFree( connParams );
      SQLDisconnect( hHdbc );
      SQLFreeHandle( SQL_HANDLE_DBC, hHdbc );
      SQLFreeHandle(SQL_HANDLE_ENV, hEnv );
      return NULL;
>>>>>>> fbd8e354
   }

   retcode = SQLGetStmtAttr( hHstmt, SQL_ATTR_IMP_PARAM_DESC, &hIpd, 0, 0 );

   if( (retcode != SQL_SUCCESS) && (retcode != SQL_SUCCESS_WITH_INFO) )
   {
	   errorMessage = "SQLGetStmtAttr failed. Reason: " + GetErrorMessage( SQL_HANDLE_STMT, hHstmt, TRUE );
<<<<<<< HEAD
	   memFree( connParams );
=======
>>>>>>> fbd8e354
	   SQLFreeHandle( SQL_HANDLE_STMT, hHstmt );
	   SQLDisconnect( hHdbc );
	   SQLFreeHandle( SQL_HANDLE_DBC, hHdbc );
	   SQLFreeHandle(SQL_HANDLE_ENV, hEnv );
	   return NULL;
   }
<<<<<<< HEAD


   memFree( connParams );
   ODBCConn* conn = ( ODBCConn* )memAlloc( sizeof( ODBCConn ) );
   conn->Initialize( hEnv, hHdbc, hHstmt, hIpd );

   retval = dbi_ok;
   return new DBIHandleODBC( conn );
}

=======
   */

   ODBCConn* conn = ( ODBCConn* )memAlloc( sizeof( ODBCConn ) );
   conn->Initialize( hEnv, hHdbc, 0, 0 );

   return new DBIHandleODBC( conn );
}


>>>>>>> fbd8e354
CoreObject *DBIServiceODBC::makeInstance( VMachine *vm, DBIHandle *dbh )
{
   Item *cl = vm->findWKI( "ODBC" );
   if ( cl == 0 || ! cl->isClass() || cl->asClass()->symbol()->name() != "ODBC" ) {
      throw new DBIError( ErrorParam( dbi_driver_not_found, __LINE__ )
                                      .desc( "ODBC DBI driver was not found" ) );
      return 0;
   }

   CoreObject *obj = cl->asClass()->createInstance();
   obj->setUserData( dbh );

   return obj;
}

<<<<<<< HEAD
String GetErrorMessage(SQLSMALLINT plm_handle_type, SQLHANDLE plm_handle, int ConnInd)
{
	RETCODE      plm_retcode = SQL_SUCCESS;
	UCHAR      plm_szSqlState[MAXBUFLEN] = "",
		plm_szErrorMsg[MAXBUFLEN] = "";
	SDWORD      plm_pfNativeError = 0L;
	SWORD      plm_pcbErrorMsg = 0;
	SQLSMALLINT   plm_cRecNmbr = 1;
	SDWORD      plm_SS_MsgState = 0, plm_SS_Severity = 0;
	SQLINTEGER   plm_Rownumber = 0;
	USHORT      plm_SS_Line;
	SQLSMALLINT   plm_cbSS_Procname, plm_cbSS_Srvname;
	SQLCHAR      plm_SS_Procname[MAXNAME] ="", plm_SS_Srvname[MAXNAME] = "";
	String sRet = "";
	char Convert[MAXBUFLEN];

	while (plm_retcode != SQL_NO_DATA_FOUND) {
		plm_retcode = SQLGetDiagRec(plm_handle_type, plm_handle,
			plm_cRecNmbr, plm_szSqlState, &plm_pfNativeError,
			plm_szErrorMsg, MAXBUFLEN - 1, &plm_pcbErrorMsg);

		// Note that if the application has not yet made a
		// successful connection, the SQLGetDiagField
		// information has not yet been cached by ODBC
		// Driver Manager and these calls to SQLGetDiagField
		// will fail.
		if (plm_retcode != SQL_NO_DATA_FOUND) {
			if (ConnInd) {
				plm_retcode = SQLGetDiagField(
					plm_handle_type, plm_handle, plm_cRecNmbr,
					SQL_DIAG_ROW_NUMBER, &plm_Rownumber,
					SQL_IS_INTEGER,
					NULL);
				plm_retcode = SQLGetDiagField(
					plm_handle_type, plm_handle, plm_cRecNmbr,
					SQL_DIAG_SS_LINE, &plm_SS_Line,
					SQL_IS_INTEGER,
					NULL);
				plm_retcode = SQLGetDiagField(
					plm_handle_type, plm_handle, plm_cRecNmbr,
					SQL_DIAG_SS_MSGSTATE, &plm_SS_MsgState,
					SQL_IS_INTEGER,
					NULL);
				plm_retcode = SQLGetDiagField(
					plm_handle_type, plm_handle, plm_cRecNmbr,
					SQL_DIAG_SS_SEVERITY, &plm_SS_Severity,
					SQL_IS_INTEGER,
					NULL);
				plm_retcode = SQLGetDiagField(
					plm_handle_type, plm_handle, plm_cRecNmbr,
					SQL_DIAG_SS_PROCNAME, &plm_SS_Procname,
					sizeof(plm_SS_Procname),
					&plm_cbSS_Procname);
				plm_retcode = SQLGetDiagField(
					plm_handle_type, plm_handle, plm_cRecNmbr,
					SQL_DIAG_SS_SRVNAME, &plm_SS_Srvname,
					sizeof(plm_SS_Srvname),
					&plm_cbSS_Srvname);
			}

			sRet += "SqlState = " + String( ( char* )plm_szSqlState ) + ";";
			sRet += "NativeError = " + String( _itoa( plm_pfNativeError, Convert, 10 ) ) + ";";
			sRet += "ErrorMsg = " + String( ( char* )plm_szErrorMsg ) + ";";
			sRet += "pcbErrorMsg = " + String( _itoa( plm_pcbErrorMsg, Convert, 10 ) ) + ";";

			if (ConnInd)
			{
				sRet += "ODBCRowNumber = " + String( _itoa( plm_Rownumber, Convert, 10 ) ) + ";";
				sRet += "SSrvrLine = " + String( _itoa( plm_Rownumber, Convert, 10 ) ) + ";";
				sRet += "SSrvrMsgState = " + String( _itoa( plm_SS_MsgState, Convert, 10 ) ) + ";";
				sRet += "SSrvrSeverity = " + String( _itoa( plm_SS_Severity, Convert, 10 ) ) + ";";
				sRet += "SSrvrProcname = " + String( ( char* )plm_SS_Procname ) + ";";
				sRet += "SSrvrSrvname = " + String( ( char* )plm_SS_Srvname ) + ";";
			}
		}

		plm_cRecNmbr++; //Increment to next diagnostic record.
	}

	return sRet;
}
=======
>>>>>>> fbd8e354

} /* namespace Falcon */

/* end of mysql_srv.cpp */
<|MERGE_RESOLUTION|>--- conflicted
+++ resolved
@@ -2,15 +2,9 @@
  * FALCON - The Falcon Programming Language.
  * FILE: odbc_srv.cpp
  *
-<<<<<<< HEAD
- * MySQL Falcon service/driver
- * -------------------------------------------------------------------
- * Author: Tiziano De Rubeis
-=======
  * ODBC service/driver
  * -------------------------------------------------------------------
  * Author: Giancarlo Niccolai
->>>>>>> fbd8e354
  * Begin: Wed Oct 13 09:44:00 2008
  *
  * -------------------------------------------------------------------
@@ -34,11 +28,8 @@
 #include "odbc_mod.h"
 #include <sqlext.h>
 
-<<<<<<< HEAD
-=======
 #include <falcon/autocstring.h>
 
->>>>>>> fbd8e354
 namespace Falcon
 {
 
@@ -81,48 +72,6 @@
 
 	memFree( m_pDataArr );
 }
-<<<<<<< HEAD
-
-dbi_type DBIRecordsetODBC::getFalconType( int typ )
-{
-   switch ( typ )
-   {
-   case SQL_TINYINT:
-   case SQL_INTEGER:
-   case SQL_SMALLINT:
-   case SQL_BIT:
-      return dbit_integer;
-
-   case SQL_BIGINT:
-      return dbit_integer64;
-
-   case SQL_DECIMAL:
-   case SQL_NUMERIC:
-   case SQL_FLOAT:
-   case SQL_REAL:
-   case SQL_DOUBLE:
-      return dbit_numeric;
-
-   case SQL_TYPE_DATE:
-      return dbit_date;
-
-   case SQL_TYPE_TIME:
-      return dbit_time;
-
-   case SQL_TYPE_TIMESTAMP:
-      return dbit_datetime;
-
-   case SQL_BINARY:
-   case SQL_VARBINARY:
-   case SQL_LONGVARBINARY:
-	  return dbit_blob;
-
-   // In this version interval data type is not supported
-   default:
-      return dbit_string;
-   }
-=======
->>>>>>> fbd8e354
 }
 
 dbi_status DBIRecordsetODBC::next()
@@ -513,39 +462,7 @@
    return dbi_ok;
 }
 
-<<<<<<< HEAD
-dbi_status DBITransactionODBC::commit()
-{
-   SQLRETURN srRet = SQLEndTran( 
-	   SQL_HANDLE_DBC, 
-	   static_cast<DBIHandleODBC*>(m_dbh)->getConn()->m_hHdbc, 
-	   SQL_COMMIT );
-
-   m_inTransaction = false;
-
-   if ( srRet != SQL_SUCCESS && srRet != SQL_SUCCESS_WITH_INFO )
-	   return dbi_error;
-   
-   return dbi_ok;
-}
-
-dbi_status DBITransactionODBC::rollback()
-{
-   SQLRETURN srRet = SQLEndTran( 
-	   SQL_HANDLE_DBC, 
-	   static_cast<DBIHandleODBC*>(m_dbh)->getConn()->m_hHdbc, 
-	   SQL_ROLLBACK );
-
-   m_inTransaction = false;
-	
-   if ( srRet != SQL_SUCCESS && srRet != SQL_SUCCESS_WITH_INFO )
-	   return dbi_error;
-   
-   return dbi_ok;
-}
-=======
-
->>>>>>> fbd8e354
+
 
 dbi_status DBITransactionODBC::close()
 {
@@ -568,147 +485,18 @@
 }
 
 
-<<<<<<< HEAD
-DBIBlobStream *DBITransactionODBC::openBlob( const String &blobId, dbi_status &status )
-{
-   status = dbi_not_implemented;
-   return 0;
-}
-
-DBIBlobStream *DBITransactionODBC::createBlob( dbi_status &status, const String &params,
-      bool bBinary )
-{
-   status = dbi_not_implemented;
-   return 0;
-}
-
-/******************************************************************************
- * DB Handler class
- *****************************************************************************/
-
-DBIStatement *DBIHandleODBC::startTransaction()
-{
-   DBITransactionODBC *t = new DBITransactionODBC( this );
-   if ( t->begin() != dbi_ok ) {
-      // TODO: filter useful information to the script level
-      delete t;
-      return NULL;
-   }
-
-   return t;
-}
-
-DBIHandleODBC::DBIHandleODBC()
-{
-	m_conn = NULL;
-	m_connTr = NULL;
-}
-
-DBIHandleODBC::DBIHandleODBC( ODBCConn *conn )
-{
-   m_conn = conn;
-   m_connTr = NULL;
-}
-
-DBIHandleODBC::~DBIHandleODBC( )
-{
-	close( );
-}
-
-dbi_status DBIHandleODBC::closeTransaction( DBIStatement *tr )
-{
-	return tr->commit();
-}
-
-
-DBIStatement *DBIHandleODBC::getDefaultTransaction()
-{
-   if ( m_connTr == NULL ) {
-      m_connTr = new DBITransactionODBC( this );
-   }
-
-   return m_connTr;
-}
-
-
-int64 DBIHandleODBC::getLastInsertedId()
-{
-   return -1;
-}
-
-int64 DBIHandleODBC::getLastInsertedId( const String& sequenceName )
-{
-   return -1;
-}
-
-
-
-dbi_status DBIHandleODBC::escapeString( const String &value, String &escaped )
-{
-	if ( value.length() == 0 )
-	  return dbi_ok;
-
-	if( m_conn == NULL )
-	   return dbi_invalid_connection;
-
-	AutoCString sConv( value );
-	int maxLen = ( sConv.length() * 2 ) + 1;
-	SQLCHAR* pRet = (SQLCHAR *) malloc( sizeof( SQLCHAR ) * maxLen );
-	SQLINTEGER nBuff, nBuffOut;
-	nBuff = maxLen;
-
-	RETCODE ret = SQLNativeSql( m_conn->m_hHdbc, ( SQLCHAR* )sConv.c_str( ), sConv.length( ), pRet, nBuff, &nBuffOut );
-
-	if( ( ret != SQL_SUCCESS ) && ( ret != SQL_SUCCESS_WITH_INFO ) )
-		return dbi_execute_error;
-
-   escaped = ( char* )pRet;
-   escaped.bufferize();
-
-   free( pRet );
-
-   return dbi_ok;
-}
-
-dbi_status DBIHandleODBC::close()
-{
-	if( m_conn )
-	{
-		m_conn->Destroy( );
-		memFree( m_conn );
-		m_conn = NULL;
-	}
-	
-	return dbi_ok;
-}
-=======
->>>>>>> fbd8e354
 
 /******************************************************************************
  * Main service class
  *****************************************************************************/
 
-<<<<<<< HEAD
-dbi_status DBIServiceODBC::init()
-{
-   return dbi_ok;
-}
-
-DBIHandle *DBIServiceODBC::connect( const String &parameters, bool persistent,
-                                     dbi_status &retval, String &errorMessage )
+void DBIServiceODBC::init()
+{
+}
+
+DBIHandle *DBIServiceODBC::connect( const String &parameters )
 {
    AutoCString asConnParams( parameters );
-   char *connParams = (char *) memAlloc( sizeof(char) * (asConnParams.length() + 1) );
-   strcpy( connParams, asConnParams.c_str() );
-=======
-void DBIServiceODBC::init()
-{
-}
-
-DBIHandle *DBIServiceODBC::connect( const String &parameters )
-{
-   AutoCString asConnParams( parameters );
->>>>>>> fbd8e354
 
    SQLHDESC hIpd;
    SQLHENV hEnv;
@@ -719,15 +507,8 @@
 
    if( ( retcode != SQL_SUCCESS_WITH_INFO ) && ( retcode != SQL_SUCCESS ) )
    {
-<<<<<<< HEAD
-	   retval = dbi_connect_error;
-	   errorMessage = "Impossible to allocate the ODBC environment";
-	   memFree( connParams );
-	   return NULL;
-=======
       throw new DBIError( ErrorParam( FALCON_DBI_ERROR_CONNECT, __LINE__)
          .extra( "Impossible to allocate the ODBC environment" ));
->>>>>>> fbd8e354
    }
 
    retcode = SQLSetEnvAttr( hEnv, SQL_ATTR_ODBC_VERSION, (SQLPOINTER) SQL_OV_ODBC3, SQL_IS_INTEGER );
@@ -735,16 +516,8 @@
    if( ( retcode != SQL_SUCCESS_WITH_INFO ) && ( retcode != SQL_SUCCESS ) )
    {
 	   SQLFreeHandle(SQL_HANDLE_ENV, hEnv );
-<<<<<<< HEAD
-	   retval = dbi_connect_error;
-	   errorMessage = "Impossible to notify ODBC that this is an ODBC 3.0 app.";
-	   memFree( connParams );
-	   SQLFreeHandle(SQL_HANDLE_ENV, hEnv );
-	   return NULL;
-=======
       throw new DBIError( ErrorParam( FALCON_DBI_ERROR_CONNECT, __LINE__)
          .extra( "Impossible to notify ODBC that this is an ODBC 3.0 app." ));
->>>>>>> fbd8e354
    }
 
    // Allocate ODBC connection handle and connect.
@@ -753,23 +526,12 @@
    if( ( retcode != SQL_SUCCESS_WITH_INFO ) && ( retcode != SQL_SUCCESS ) )
    {
 	   SQLFreeHandle(SQL_HANDLE_ENV, hEnv );
-<<<<<<< HEAD
-	   retval = dbi_connect_error;
-	   errorMessage = "Impossible to allocate ODBC connection handle and connect.";
-	   memFree( connParams );
-	   SQLFreeHandle(SQL_HANDLE_ENV, hEnv );
-	   return NULL;
-   }
-
-   int nSec = 30;
-=======
       throw new DBIError( ErrorParam( FALCON_DBI_ERROR_CONNECT, __LINE__)
          .extra( "Impossible to allocate ODBC connection handle and connect." ));
 	   return NULL;
    }
 
    int nSec = 15;
->>>>>>> fbd8e354
    SQLSetConnectAttr( hHdbc, SQL_LOGIN_TIMEOUT, (SQLPOINTER)(&nSec), 0 );
 
    SQLCHAR OutConnStr[MAXBUFLEN];
@@ -778,14 +540,8 @@
    retcode = SQLDriverConnect(
 	   hHdbc, 
 	   NULL, 
-<<<<<<< HEAD
-//	   (SQLCHAR*)sConn.c_str(),
-	   (SQLCHAR*)connParams,
-	   strlen(connParams),
-=======
 	   (SQLCHAR*)asConnParams.c_str(),
       asConnParams.length(),
->>>>>>> fbd8e354
 	   OutConnStr,
 	   MAXBUFLEN, 
 	   &OutConnStrLen,
@@ -793,18 +549,6 @@
 
    if( ( retcode != SQL_SUCCESS ) && ( retcode != SQL_SUCCESS_WITH_INFO ) )
    {
-<<<<<<< HEAD
-	   errorMessage = "SQLDriverConnect failed. Reason: " + GetErrorMessage( SQL_HANDLE_DBC, hHdbc, FALSE );
-	   memFree( connParams );
-	   SQLDisconnect( hHdbc );
-	   SQLFreeHandle( SQL_HANDLE_DBC, hHdbc );
-	   SQLFreeHandle(SQL_HANDLE_ENV, hEnv );
-	   return NULL;
-   }
-
-   SQLSetConnectAttr( hHdbc, SQL_AUTOCOMMIT, SQL_AUTOCOMMIT_OFF, 0 );
-
-=======
 	   String errorMessage = 
             String("SQLDriverConnect failed. Reason: ") + GetErrorMessage( SQL_HANDLE_DBC, hHdbc, FALSE );
 	   SQLDisconnect( hHdbc );
@@ -817,26 +561,16 @@
    }
 
    /*
->>>>>>> fbd8e354
    retcode = SQLAllocHandle( SQL_HANDLE_STMT, hHdbc, &hHstmt );
 
    if( ( retcode != SQL_SUCCESS ) && ( retcode != SQL_SUCCESS_WITH_INFO ) )
    {
-<<<<<<< HEAD
-	   errorMessage = "SQLAllocHandle failed. Reason: " + GetErrorMessage( SQL_HANDLE_DBC, hHdbc, TRUE );
-	   memFree( connParams );
-	   SQLDisconnect( hHdbc );
-	   SQLFreeHandle( SQL_HANDLE_DBC, hHdbc );
-	   SQLFreeHandle(SQL_HANDLE_ENV, hEnv );
-	   return NULL;
-=======
       errorMessage = "SQLAllocHandle failed. Reason: " + GetErrorMessage( SQL_HANDLE_DBC, hHdbc, TRUE );
       memFree( connParams );
       SQLDisconnect( hHdbc );
       SQLFreeHandle( SQL_HANDLE_DBC, hHdbc );
       SQLFreeHandle(SQL_HANDLE_ENV, hEnv );
       return NULL;
->>>>>>> fbd8e354
    }
 
    retcode = SQLGetStmtAttr( hHstmt, SQL_ATTR_IMP_PARAM_DESC, &hIpd, 0, 0 );
@@ -844,28 +578,12 @@
    if( (retcode != SQL_SUCCESS) && (retcode != SQL_SUCCESS_WITH_INFO) )
    {
 	   errorMessage = "SQLGetStmtAttr failed. Reason: " + GetErrorMessage( SQL_HANDLE_STMT, hHstmt, TRUE );
-<<<<<<< HEAD
-	   memFree( connParams );
-=======
->>>>>>> fbd8e354
 	   SQLFreeHandle( SQL_HANDLE_STMT, hHstmt );
 	   SQLDisconnect( hHdbc );
 	   SQLFreeHandle( SQL_HANDLE_DBC, hHdbc );
 	   SQLFreeHandle(SQL_HANDLE_ENV, hEnv );
 	   return NULL;
    }
-<<<<<<< HEAD
-
-
-   memFree( connParams );
-   ODBCConn* conn = ( ODBCConn* )memAlloc( sizeof( ODBCConn ) );
-   conn->Initialize( hEnv, hHdbc, hHstmt, hIpd );
-
-   retval = dbi_ok;
-   return new DBIHandleODBC( conn );
-}
-
-=======
    */
 
    ODBCConn* conn = ( ODBCConn* )memAlloc( sizeof( ODBCConn ) );
@@ -875,7 +593,6 @@
 }
 
 
->>>>>>> fbd8e354
 CoreObject *DBIServiceODBC::makeInstance( VMachine *vm, DBIHandle *dbh )
 {
    Item *cl = vm->findWKI( "ODBC" );
@@ -891,90 +608,6 @@
    return obj;
 }
 
-<<<<<<< HEAD
-String GetErrorMessage(SQLSMALLINT plm_handle_type, SQLHANDLE plm_handle, int ConnInd)
-{
-	RETCODE      plm_retcode = SQL_SUCCESS;
-	UCHAR      plm_szSqlState[MAXBUFLEN] = "",
-		plm_szErrorMsg[MAXBUFLEN] = "";
-	SDWORD      plm_pfNativeError = 0L;
-	SWORD      plm_pcbErrorMsg = 0;
-	SQLSMALLINT   plm_cRecNmbr = 1;
-	SDWORD      plm_SS_MsgState = 0, plm_SS_Severity = 0;
-	SQLINTEGER   plm_Rownumber = 0;
-	USHORT      plm_SS_Line;
-	SQLSMALLINT   plm_cbSS_Procname, plm_cbSS_Srvname;
-	SQLCHAR      plm_SS_Procname[MAXNAME] ="", plm_SS_Srvname[MAXNAME] = "";
-	String sRet = "";
-	char Convert[MAXBUFLEN];
-
-	while (plm_retcode != SQL_NO_DATA_FOUND) {
-		plm_retcode = SQLGetDiagRec(plm_handle_type, plm_handle,
-			plm_cRecNmbr, plm_szSqlState, &plm_pfNativeError,
-			plm_szErrorMsg, MAXBUFLEN - 1, &plm_pcbErrorMsg);
-
-		// Note that if the application has not yet made a
-		// successful connection, the SQLGetDiagField
-		// information has not yet been cached by ODBC
-		// Driver Manager and these calls to SQLGetDiagField
-		// will fail.
-		if (plm_retcode != SQL_NO_DATA_FOUND) {
-			if (ConnInd) {
-				plm_retcode = SQLGetDiagField(
-					plm_handle_type, plm_handle, plm_cRecNmbr,
-					SQL_DIAG_ROW_NUMBER, &plm_Rownumber,
-					SQL_IS_INTEGER,
-					NULL);
-				plm_retcode = SQLGetDiagField(
-					plm_handle_type, plm_handle, plm_cRecNmbr,
-					SQL_DIAG_SS_LINE, &plm_SS_Line,
-					SQL_IS_INTEGER,
-					NULL);
-				plm_retcode = SQLGetDiagField(
-					plm_handle_type, plm_handle, plm_cRecNmbr,
-					SQL_DIAG_SS_MSGSTATE, &plm_SS_MsgState,
-					SQL_IS_INTEGER,
-					NULL);
-				plm_retcode = SQLGetDiagField(
-					plm_handle_type, plm_handle, plm_cRecNmbr,
-					SQL_DIAG_SS_SEVERITY, &plm_SS_Severity,
-					SQL_IS_INTEGER,
-					NULL);
-				plm_retcode = SQLGetDiagField(
-					plm_handle_type, plm_handle, plm_cRecNmbr,
-					SQL_DIAG_SS_PROCNAME, &plm_SS_Procname,
-					sizeof(plm_SS_Procname),
-					&plm_cbSS_Procname);
-				plm_retcode = SQLGetDiagField(
-					plm_handle_type, plm_handle, plm_cRecNmbr,
-					SQL_DIAG_SS_SRVNAME, &plm_SS_Srvname,
-					sizeof(plm_SS_Srvname),
-					&plm_cbSS_Srvname);
-			}
-
-			sRet += "SqlState = " + String( ( char* )plm_szSqlState ) + ";";
-			sRet += "NativeError = " + String( _itoa( plm_pfNativeError, Convert, 10 ) ) + ";";
-			sRet += "ErrorMsg = " + String( ( char* )plm_szErrorMsg ) + ";";
-			sRet += "pcbErrorMsg = " + String( _itoa( plm_pcbErrorMsg, Convert, 10 ) ) + ";";
-
-			if (ConnInd)
-			{
-				sRet += "ODBCRowNumber = " + String( _itoa( plm_Rownumber, Convert, 10 ) ) + ";";
-				sRet += "SSrvrLine = " + String( _itoa( plm_Rownumber, Convert, 10 ) ) + ";";
-				sRet += "SSrvrMsgState = " + String( _itoa( plm_SS_MsgState, Convert, 10 ) ) + ";";
-				sRet += "SSrvrSeverity = " + String( _itoa( plm_SS_Severity, Convert, 10 ) ) + ";";
-				sRet += "SSrvrProcname = " + String( ( char* )plm_SS_Procname ) + ";";
-				sRet += "SSrvrSrvname = " + String( ( char* )plm_SS_Srvname ) + ";";
-			}
-		}
-
-		plm_cRecNmbr++; //Increment to next diagnostic record.
-	}
-
-	return sRet;
-}
-=======
->>>>>>> fbd8e354
 
 } /* namespace Falcon */
 
