--- conflicted
+++ resolved
@@ -25,8 +25,6 @@
 ELSE(MSVC)
    OPTION(FALCON_DBI_BUILD_ODBC "Include ODBC DBI Module" OFF)
 ENDIF(MSVC)
-
-option( FALCON_DBI_BUILD_DOCS "Create documentation" OFF )
 
 INCLUDE_DIRECTORIES(include)
 INCLUDE_DIRECTORIES(${Falcon_INCLUDE_DIRS})
@@ -79,11 +77,4 @@
 
 IF(FALCON_DBI_BUILD_FIREBIRD)
   ADD_SUBDIRECTORY(fbsql)
-ENDIF()
-<<<<<<< HEAD
-
-if( FALCON_DBI_BUILD_DOCS )
-   add_subdirectory( docs )
-endif()
-=======
->>>>>>> d0f7c60b
+ENDIF()